--- conflicted
+++ resolved
@@ -487,54 +487,35 @@
 
     def _unauthorized_response():
         if _is_api_request():
-<<<<<<< HEAD
             return _json_error(
                 "Unauthorized", 401, code="unauthorized", status_field=True
             )
-=======
-            return _json_error("Unauthorized", 401)
->>>>>>> 8197029c
         next_target = request.full_path if request.query_string else request.path
         return redirect(url_for("login", next=next_target))
 
     def _forbidden_response():
         if _is_api_request():
-<<<<<<< HEAD
             return _json_error("Forbidden", 403, code="forbidden", status_field=True)
-=======
-            return _json_error("Forbidden", 403)
->>>>>>> 8197029c
         abort(403)
 
     @app.before_request
     def load_current_user() -> None:
         g.current_user = None
-<<<<<<< HEAD
         g.auth_via_token = False
         g.api_token_payload = None
         username = session.get("user")
-=======
-        g.auth_via_basic = False
->>>>>>> 8197029c
         if username:
             try:
                 g.current_user = user_manager.get_user(username)
                 return
             except KeyError:
                 session.pop("user", None)
-<<<<<<< HEAD
         token = _extract_api_token()
         if token:
             user = _authenticate_api_token(token)
             if user is not None:
                 g.current_user = user
                 g.auth_via_token = True
-=======
-        user = _authenticate_basic_credentials()
-        if user is not None:
-            g.current_user = user
-            g.auth_via_basic = True
->>>>>>> 8197029c
 
     @app.before_request
     def audit_authenticated_request() -> None:
@@ -724,7 +705,6 @@
             return jsonify({"message": "已退出登录", "username": username})
         return redirect(url_for("login"))
 
-<<<<<<< HEAD
     @app.post("/api/auth/token")
     def issue_api_token_route() -> Any:
         payload = _get_payload(request)
@@ -781,27 +761,6 @@
                 "expires_at": expires_at,
                 "expires_in": expires_in,
                 "user": {"username": user.username, "role": user.role},
-=======
-    @app.post("/api/auth/logout")
-    @login_required
-    def api_logout_route() -> Any:
-        username = _current_username()
-        session.pop("user", None)
-        session.pop("_last_access_audit", None)
-        return jsonify({"message": "已退出登录", "username": username})
-
-    @app.get("/api/auth/session")
-    def api_session_route() -> Any:
-        user = _current_user()
-        if user is None:
-            return jsonify({"authenticated": False})
-        return jsonify(
-            {
-                "authenticated": True,
-                "username": user.username,
-                "role": user.role,
-                "permissions": _build_permissions(user),
->>>>>>> 8197029c
             }
         )
 
